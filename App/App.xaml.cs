--- conflicted
+++ resolved
@@ -201,9 +201,6 @@
                     return;
                 }
 
-<<<<<<< HEAD
-                HandleURIActivation(protoArgs.Uri);
-=======
                 // don't need to wait for it to complete.
                 _uriHandler.HandleUri(protoArgs.Uri).ContinueWith(t =>
                 {
@@ -216,7 +213,6 @@
                     }
                 });
 
->>>>>>> 9b8408df
                 break;
 
             case ExtendedActivationKind.AppNotification:
