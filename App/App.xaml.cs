--- conflicted
+++ resolved
@@ -1,6 +1,3 @@
-<<<<<<< HEAD
-using Coder.Desktop.App.ViewModels;
-=======
 using System;
 using System.Diagnostics;
 using Coder.Desktop.App.Services;
@@ -8,23 +5,13 @@
 using Coder.Desktop.App.Views;
 using Coder.Desktop.App.Views.Pages;
 using Microsoft.Extensions.DependencyInjection;
->>>>>>> 88a4a977
 using Microsoft.UI.Xaml;
 
 namespace Coder.Desktop.App;
 
 public partial class App : Application
 {
-<<<<<<< HEAD
-    private TrayWindow? TrayWindow;
-    public SignInViewModel SignInViewModel { get; }
-
-    public App()
-    {
-        SignInViewModel = new SignInViewModel();
-=======
     private readonly IServiceProvider _services;
-    private TrayWindow? _trayWindow;
     private readonly bool _handleClosedEvents = true;
 
     public App()
@@ -33,6 +20,11 @@
         services.AddSingleton<ICredentialManager, CredentialManager>();
         services.AddSingleton<IRpcController, RpcController>();
 
+        // SignInWindow views and view models
+        services.AddTransient<SignInViewModel>();
+        services.AddTransient<SignInWindow>();
+
+        // TrayWindow views and view models
         services.AddTransient<TrayWindowDisconnectedViewModel>();
         services.AddTransient<TrayWindowDisconnectedPage>();
         services.AddTransient<TrayWindowLoginRequiredViewModel>();
@@ -49,25 +41,19 @@
         UnhandledException += (_, e) => { Debug.WriteLine(e.Exception.ToString()); };
 #endif
 
->>>>>>> 88a4a977
         InitializeComponent();
     }
 
     protected override void OnLaunched(LaunchActivatedEventArgs args)
     {
-<<<<<<< HEAD
-        TrayWindow = new TrayWindow(SignInViewModel);
-        TrayWindow.Closed += (sender, args) =>
-=======
-        _trayWindow = _services.GetRequiredService<TrayWindow>();
-        _trayWindow.Closed += (sender, args) =>
->>>>>>> 88a4a977
+        var trayWindow = _services.GetRequiredService<TrayWindow>();
+        trayWindow.Closed += (sender, args) =>
         {
             // TODO: wire up HandleClosedEvents properly
             if (_handleClosedEvents)
             {
                 args.Handled = true;
-                _trayWindow.AppWindow.Hide();
+                trayWindow.AppWindow.Hide();
             }
         };
     }
