--- conflicted
+++ resolved
@@ -85,8 +85,7 @@
     public bool NewSessionRemotePathDialogEnabled =>
         !string.IsNullOrWhiteSpace(NewSessionRemoteHost) && !NewSessionRemotePathDialogOpen;
 
-    [ObservableProperty]
-    public partial string NewSessionStatus { get; set; } = "";
+    [ObservableProperty] public partial string NewSessionStatus { get; set; } = "";
 
     public bool NewSessionCreateEnabled
     {
@@ -223,12 +222,8 @@
         NewSessionLocalPath = "";
         NewSessionRemoteHost = "";
         NewSessionRemotePath = "";
-<<<<<<< HEAD
-
+        NewSessionStatus = "";
         _remotePickerWindow?.Close();
-=======
-        NewSessionStatus = "";
->>>>>>> b803aa1c
     }
 
     [RelayCommand]
