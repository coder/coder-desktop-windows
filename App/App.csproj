<Project Sdk="Microsoft.NET.Sdk">
    <PropertyGroup>
        <OutputType>WinExe</OutputType>
        <TargetFramework>net8.0-windows10.0.19041.0</TargetFramework>
        <TargetPlatformMinVersion>10.0.17763.0</TargetPlatformMinVersion>
        <RootNamespace>Coder.Desktop.App</RootNamespace>
        <ApplicationManifest>app.manifest</ApplicationManifest>
        <Platforms>x86;x64;ARM64</Platforms>
        <RuntimeIdentifiers>win-x86;win-x64;win-arm64</RuntimeIdentifiers>
        <PublishProfile>Properties\PublishProfiles\win-$(Platform).pubxml</PublishProfile>
        <UseWinUI>true</UseWinUI>
        <Nullable>enable</Nullable>
        <EnableMsixTooling>true</EnableMsixTooling>
        <RestorePackagesWithLockFile>true</RestorePackagesWithLockFile>
        <!-- To use CommunityToolkit.Mvvm.ComponentModel.ObservablePropertyAttribute: -->
        <LangVersion>preview</LangVersion>
    </PropertyGroup>

    <ItemGroup>
        <AppxManifest Include="Package.appxmanifest">
            <SubType>Designer</SubType>
        </AppxManifest>
    </ItemGroup>

    <ItemGroup>
        <Manifest Include="$(ApplicationManifest)" />
    </ItemGroup>

    <ItemGroup>
        <Content Include="Images\SplashScreen.scale-200.png" />
        <Content Include="Images\Square150x150Logo.scale-200.png" />
        <Content Include="Images\Square44x44Logo.scale-200.png" />
    </ItemGroup>

    <ItemGroup>
        <PackageReference Include="CommunityToolkit.Mvvm" Version="8.4.0" />
        <PackageReference Include="DependencyPropertyGenerator" Version="1.5.0">
            <PrivateAssets>all</PrivateAssets>
            <IncludeAssets>runtime; build; native; contentfiles; analyzers; buildtransitive</IncludeAssets>
        </PackageReference>
        <PackageReference Include="H.NotifyIcon.WinUI" Version="2.2.0" />
        <PackageReference Include="Microsoft.Extensions.DependencyInjection" Version="9.0.1" />
        <PackageReference Include="Microsoft.Windows.SDK.BuildTools" Version="10.0.26100.1742" />
        <PackageReference Include="Microsoft.WindowsAppSDK" Version="1.6.250108002" />
    </ItemGroup>

<<<<<<< HEAD
    <ItemGroup>
      <Page Update="SignInTokenPage.xaml">
        <Generator>MSBuild:Compile</Generator>
      </Page>
    </ItemGroup>

    <ItemGroup>
      <Page Update="SignInWindow.xaml">
        <Generator>MSBuild:Compile</Generator>
      </Page>
    </ItemGroup>

    <ItemGroup>
      <Page Update="SignInURLPage.xaml">
        <Generator>MSBuild:Compile</Generator>
      </Page>
    </ItemGroup>

    <ItemGroup>
        <Page Update="TrayIcon.xaml">
            <Generator>MSBuild:Compile</Generator>
        </Page>
    </ItemGroup>

    <ItemGroup>
        <Page Update="HorizontalRule.xaml">
            <Generator>MSBuild:Compile</Generator>
        </Page>
    </ItemGroup>

=======
>>>>>>> 88a4a977
    <!--
      Defining the "Msix" ProjectCapability here allows the Single-project MSIX Packaging
      Tools extension to be activated for this project even if the Windows App SDK Nuget
      package has not yet been restored.
    -->
    <ItemGroup Condition="'$(DisableMsixProjectCapabilityAddedByProject)'!='true' and '$(EnableMsixTooling)'=='true'">
        <ProjectCapability Include="Msix" />
    </ItemGroup>
    <ItemGroup>
        <ProjectReference Include="..\CoderSdk\CoderSdk.csproj" />
        <ProjectReference Include="..\Vpn.Proto\Vpn.Proto.csproj" />
        <ProjectReference Include="..\Vpn\Vpn.csproj" />
    </ItemGroup>

    <!--
      Defining the "HasPackageAndPublishMenuAddedByProject" property here allows the Solution
      Explorer "Package and Publish" context menu entry to be enabled for this project even if
      the Windows App SDK Nuget package has not yet been restored.
    -->
    <PropertyGroup Condition="'$(DisableHasPackageAndPublishMenuAddedByProject)'!='true' and '$(EnableMsixTooling)'=='true'">
        <HasPackageAndPublishMenu>true</HasPackageAndPublishMenu>
    </PropertyGroup>

    <!-- Publish Properties -->
    <PropertyGroup>
        <!--
        This does not work in CI at the moment, so we need to set it to false
        Error: C:\Program Files\dotnet\sdk\9.0.102\Sdks\Microsoft.NET.Sdk\targets\Microsoft.NET.Publish.targets(400,5): error NETSDK1094: Unable to optimize assemblies for performance: a valid runtime package was not found. Either set the PublishReadyToRun property to false, or use a supported runtime identifier when publishing. When targeting .NET 6 or higher, make sure to restore packages with the PublishReadyToRun property set to true. [D:\a\coder-desktop-windows\coder-desktop-windows\App\App.csproj]
        <PublishReadyToRun Condition="'$(Configuration)' == 'Debug'">False</PublishReadyToRun>
        <PublishReadyToRun Condition="'$(Configuration)' != 'Debug'">True</PublishReadyToRun>
        -->
        <PublishReadyToRun>False</PublishReadyToRun>
        <PublishTrimmed Condition="'$(Configuration)' == 'Debug'">False</PublishTrimmed>
        <PublishTrimmed Condition="'$(Configuration)' != 'Debug'">True</PublishTrimmed>
    </PropertyGroup>
</Project><|MERGE_RESOLUTION|>--- conflicted
+++ resolved
@@ -44,39 +44,6 @@
         <PackageReference Include="Microsoft.WindowsAppSDK" Version="1.6.250108002" />
     </ItemGroup>
 
-<<<<<<< HEAD
-    <ItemGroup>
-      <Page Update="SignInTokenPage.xaml">
-        <Generator>MSBuild:Compile</Generator>
-      </Page>
-    </ItemGroup>
-
-    <ItemGroup>
-      <Page Update="SignInWindow.xaml">
-        <Generator>MSBuild:Compile</Generator>
-      </Page>
-    </ItemGroup>
-
-    <ItemGroup>
-      <Page Update="SignInURLPage.xaml">
-        <Generator>MSBuild:Compile</Generator>
-      </Page>
-    </ItemGroup>
-
-    <ItemGroup>
-        <Page Update="TrayIcon.xaml">
-            <Generator>MSBuild:Compile</Generator>
-        </Page>
-    </ItemGroup>
-
-    <ItemGroup>
-        <Page Update="HorizontalRule.xaml">
-            <Generator>MSBuild:Compile</Generator>
-        </Page>
-    </ItemGroup>
-
-=======
->>>>>>> 88a4a977
     <!--
       Defining the "Msix" ProjectCapability here allows the Single-project MSIX Packaging
       Tools extension to be activated for this project even if the Windows App SDK Nuget
