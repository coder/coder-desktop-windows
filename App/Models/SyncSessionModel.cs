--- conflicted
+++ resolved
@@ -51,11 +51,7 @@
 public class SyncSessionModel
 {
     public readonly string Identifier;
-<<<<<<< HEAD
-    public readonly string Name;
     public readonly DateTime CreatedAt;
-=======
->>>>>>> 01e7e6d7
 
     public readonly string AlphaName;
     public readonly string AlphaPath;
@@ -81,19 +77,12 @@
     {
         get
         {
-<<<<<<< HEAD
-            var str = $"{StatusString} ({StatusCategory})\n\n{StatusDescription}";
-            foreach (var err in Errors) str += $"\n\n{err}";
-            foreach (var conflict in Conflicts) str += $"\n\n{conflict.Description()}";
-            if (OmittedConflicts > 0) str += $"\n\n{OmittedConflicts:N0} conflicts omitted";
-=======
             var str = StatusString;
             if (StatusCategory.ToString() != StatusString) str += $" ({StatusCategory})";
             str += $"\n\n{StatusDescription}";
             foreach (var err in Errors) str += $"\n\n-----\n\n{err}";
             foreach (var conflict in Conflicts) str += $"\n\n-----\n\n{conflict}";
             if (OmittedConflicts > 0) str += $"\n\n-----\n\n{OmittedConflicts:N0} conflicts omitted";
->>>>>>> 01e7e6d7
             return str;
         }
     }
@@ -111,11 +100,7 @@
     public SyncSessionModel(State state)
     {
         Identifier = state.Session.Identifier;
-<<<<<<< HEAD
-        Name = state.Session.Name;
         CreatedAt = state.Session.CreationTime.ToDateTime();
-=======
->>>>>>> 01e7e6d7
 
         (AlphaName, AlphaPath) = NameAndPathFromUrl(state.Session.Alpha);
         (BetaName, BetaPath) = NameAndPathFromUrl(state.Session.Beta);
